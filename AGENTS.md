--- conflicted
+++ resolved
@@ -38,12 +38,8 @@
 | **Qwen Code** | `.qwen/commands/` | TOML | `qwen` | Alibaba's Qwen Code CLI |
 | **opencode** | `.opencode/command/` | Markdown | `opencode` | opencode CLI |
 | **Windsurf** | `.windsurf/workflows/` | Markdown | N/A (IDE-based) | Windsurf IDE workflows |
-<<<<<<< HEAD
 | **CodeBuddy** | `.codebuddy/commands/` | Markdown | `codebuddy` | CodeBuddy |
-=======
 | **Amazon Q Developer CLI** | `.amazonq/prompts/` | Markdown | `q` | Amazon Q Developer CLI |
-
->>>>>>> a6d46beb
 
 ### Step-by-Step Integration Guide
 
@@ -62,11 +58,8 @@
     "qwen": "Qwen Code",
     "opencode": "opencode",
     "windsurf": "Windsurf",
-<<<<<<< HEAD
-    "codebuddy": "CodeBuddy"  # Add new agent here
-=======
-    "q": "Amazon Q Developer CLI"  # Add new agent here
->>>>>>> a6d46beb
+    "codebuddy": "CodeBuddy"
+    "q": "Amazon Q Developer CLI"
 }
 ```
 
@@ -80,19 +73,16 @@
     "qwen": ".qwen/",
     "opencode": ".opencode/",
     "codex": ".codex/",
-<<<<<<< HEAD
     "windsurf": ".windsurf/",
     "kilocode": ".kilocode/",
     "auggie": ".auggie/",
     "copilot": ".github/",
-    "codebuddy": ".codebuddy/"  # Add new agent folder here
-=======
     "windsurf": ".windsurf/",  
     "kilocode": ".kilocode/",
     "auggie": ".auggie/",
     "copilot": ".github/",
-    "q": ".amazonq/" # Add new agent folder here
->>>>>>> a6d46beb
+    "q": ".amazonq/",
+    "codebuddy": ".codebuddy/"
 }
 ```
 
