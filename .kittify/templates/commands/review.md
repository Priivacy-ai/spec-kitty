---
description: Perform structured code review and kanban transitions for completed task prompt files.
scripts:
  sh: scripts/bash/check-prerequisites.sh --json --include-tasks
  ps: scripts/powershell/check-prerequisites.ps1 -Json -IncludeTasks
---
*Path: [templates/commands/review.md](templates/commands/review.md)*


## User Input

```text
$ARGUMENTS
```

You **MUST** consider the user input before proceeding (if not empty).

## Location Pre-flight Check (CRITICAL for AI Agents)

<<<<<<< HEAD
**BEFORE PROCEEDING:** Verify you are working from inside the feature worktree.

**Check current working directory and branch:**
```bash
pwd
git branch --show-current
```

**Expected output:**
- `pwd`: `/path/to/project/.worktrees/004-feature-name` (or similar)
- Branch: `004-feature-name` (NOT `main` or `release/x.x.x`)

**If you see `main` or `release/*` branch, OR if pwd shows the main repo:**

⛔ **STOP - You are in the wrong location!**

**DO NOT use `cd` to navigate to the worktree.** File editing tools (Edit, Write) will still use your original working directory.

**Instead:**
1. Tell the user: "This command must be run from inside the worktree at `.worktrees/<feature>/`"
2. Stop execution
3. Wait for the user to restart the session from the correct location

**Path reference rule:** Always use paths relative to the worktree root (e.g., `kitty-specs/004-feature/tasks/`). When communicating with the user, mention absolute paths for clarity.
=======
Before proceeding with review, verify you are in the correct working directory by running the shared pre-flight validation:

```python
from specify_cli.guards import validate_worktree_location

# Validate location
result = validate_worktree_location()
if not result.is_valid:
    print(result.format_error())
    print("\nThis command MUST run from a feature worktree, not the main repository.")
    exit(1)
```

**What this validates**:
- Current branch follows the feature pattern like `001-feature-name`
- You're not attempting to run from `main` or any release branch
- The validator prints clear navigation instructions if you're outside the feature worktree

**Path reference rule:** When you mention directories or files, provide either the absolute path or a path relative to the project root (for example, `kitty-specs/<feature>/tasks/`). Never refer to a folder by name alone.
>>>>>>> 90a7c7b9

This is intentional - worktrees provide isolation for parallel feature development.

## Outline

1. Run `{SCRIPT}` from repo root; capture `FEATURE_DIR`, `AVAILABLE_DOCS`, and `tasks.md` path.

2. Determine the review target:
   - If user input specifies a filename, validate it exists under `tasks/for_review/` (support phase subdirectories).
   - Otherwise, select the oldest file in `tasks/for_review/` (lexical order is sufficient because filenames retain task ordering).
   - Abort with instructional message if no files are waiting for review.

3. Load context for the selected task:
   - Read the prompt file frontmatter (lane MUST be `for_review`); note `task_id`, `phase`, `agent`, `shell_pid`.
   - Read the body sections (Objective, Context, Implementation Guidance, etc.).
   - Consult supporting documents as referenced: constitution, plan, spec, data-model, contracts, research, quickstart, code changes.
   - Review the associated code in the repository (diffs, tests, docs) to validate the implementation.

4. Conduct the review:
   - Verify implementation against the prompt’s Definition of Done and Review Guidance.
   - Run required tests or commands; capture results.
   - Document findings explicitly: bugs, regressions, missing tests, risks, or validation notes.

5. Decide outcome:
  - **Needs changes**:
     * **CRITICAL**: Insert detailed feedback in the `## Review Feedback` section (located immediately after the frontmatter, before Objectives). This is the FIRST thing implementers will see when they re-read the prompt.
     * Use a clear structure:
       ```markdown
       ## Review Feedback

       **Status**: ❌ **Needs Changes**

       **Key Issues**:
       1. [Issue 1] - Why it's a problem and what to do about it
       2. [Issue 2] - Why it's a problem and what to do about it

       **What Was Done Well**:
       - [Positive note 1]
       - [Positive note 2]

       **Action Items** (must complete before re-review):
       - [ ] Fix [specific thing 1]
       - [ ] Add [missing thing 2]
       - [ ] Verify [validation point 3]
       ```
     * Update frontmatter:
       - Set `lane: "planned"`
       - Set `review_status: "has_feedback"`
       - Set `reviewed_by: <YOUR_AGENT_ID>`
       - Clear `assignee` if needed
     * Append a new entry in the prompt's **Activity Log** with timestamp, reviewer agent, shell PID, and summary of feedback.
     * Run `.kittify/scripts/bash/tasks-move-to-lane.sh <FEATURE> <TASK_ID> planned --note "Code review complete: [brief summary of issues]"` (use the PowerShell equivalent on Windows) so the move and history update are staged consistently.
  - **Approved**:
     * Append Activity Log entry capturing approval details (capture shell PID via `echo $$` or helper script, e.g., `2025-11-11T13:45:00Z – claude – shell_pid=1234 – lane=done – Approved without changes`).
     * Update frontmatter:
       - Set `lane: "done"`
       - Set `review_status: ""` (clear it - no feedback needed)
       - Set `reviewed_by: <YOUR_AGENT_ID>`
       - Set `agent` and `shell_pid` to your session metadata
     * Use helper script to mark the task complete in `tasks.md` (see Step 6).
     * Run `.kittify/scripts/bash/tasks-move-to-lane.sh <FEATURE> <TASK_ID> done --note "Approved without changes"` (PowerShell variant available) to transition the prompt into `tasks/done/`.

6. Update `tasks.md` automatically:
   - Run `scripts/bash/mark-task-status.sh --task-id <TASK_ID> --status done` (POSIX) or `scripts/powershell/Set-TaskStatus.ps1 -TaskId <TASK_ID> -Status done` (PowerShell) from repo root.
   - Confirm the task entry now shows `[X]` and includes a reference to the prompt file in its notes.

7. Produce a review report summarizing:
   - Task ID and filename reviewed.
  - Approval status and key findings.
   - Tests executed and their results.
   - Follow-up actions (if any) for other team members.
   - Reminder to push changes or notify teammates as per project conventions.

Context for review: {ARGS} (resolve this to the prompt's relative path, e.g., `kitty-specs/<feature>/tasks/for_review/WPXX.md`)

All review feedback must live inside the prompt file, ensuring future implementers understand historical decisions before revisiting the task.<|MERGE_RESOLUTION|>--- conflicted
+++ resolved
@@ -17,32 +17,6 @@
 
 ## Location Pre-flight Check (CRITICAL for AI Agents)
 
-<<<<<<< HEAD
-**BEFORE PROCEEDING:** Verify you are working from inside the feature worktree.
-
-**Check current working directory and branch:**
-```bash
-pwd
-git branch --show-current
-```
-
-**Expected output:**
-- `pwd`: `/path/to/project/.worktrees/004-feature-name` (or similar)
-- Branch: `004-feature-name` (NOT `main` or `release/x.x.x`)
-
-**If you see `main` or `release/*` branch, OR if pwd shows the main repo:**
-
-⛔ **STOP - You are in the wrong location!**
-
-**DO NOT use `cd` to navigate to the worktree.** File editing tools (Edit, Write) will still use your original working directory.
-
-**Instead:**
-1. Tell the user: "This command must be run from inside the worktree at `.worktrees/<feature>/`"
-2. Stop execution
-3. Wait for the user to restart the session from the correct location
-
-**Path reference rule:** Always use paths relative to the worktree root (e.g., `kitty-specs/004-feature/tasks/`). When communicating with the user, mention absolute paths for clarity.
-=======
 Before proceeding with review, verify you are in the correct working directory by running the shared pre-flight validation:
 
 ```python
@@ -62,7 +36,6 @@
 - The validator prints clear navigation instructions if you're outside the feature worktree
 
 **Path reference rule:** When you mention directories or files, provide either the absolute path or a path relative to the project root (for example, `kitty-specs/<feature>/tasks/`). Never refer to a folder by name alone.
->>>>>>> 90a7c7b9
 
 This is intentional - worktrees provide isolation for parallel feature development.
 
@@ -118,14 +91,16 @@
   - **Approved**:
      * Append Activity Log entry capturing approval details (capture shell PID via `echo $$` or helper script, e.g., `2025-11-11T13:45:00Z – claude – shell_pid=1234 – lane=done – Approved without changes`).
      * Update frontmatter:
-       - Set `lane: "done"`
-       - Set `review_status: ""` (clear it - no feedback needed)
-       - Set `reviewed_by: <YOUR_AGENT_ID>`
-       - Set `agent` and `shell_pid` to your session metadata
-     * Use helper script to mark the task complete in `tasks.md` (see Step 6).
-     * Run `.kittify/scripts/bash/tasks-move-to-lane.sh <FEATURE> <TASK_ID> done --note "Approved without changes"` (PowerShell variant available) to transition the prompt into `tasks/done/`.
+       - Sets `lane: "done"`
+       - Sets `review_status: "approved without changes"` (or your custom status)
+       - Sets `reviewed_by: <YOUR_AGENT_ID>`
+       - Updates `agent: <YOUR_AGENT_ID>` and `shell_pid: <YOUR_SHELL_PID>`
+       - Appends Activity Log entry with reviewer's info (NOT implementer's)
+       - Handles git operations (add new location, remove old location)
+     * **Alternative:** For custom review statuses, use `--review-status "approved with minor notes"` or `--target-lane "planned"` for rejected tasks.
+     * Use helper script to mark the task complete in `tasks.md` (see Step 7).
 
-6. Update `tasks.md` automatically:
+7. Update `tasks.md` automatically:
    - Run `scripts/bash/mark-task-status.sh --task-id <TASK_ID> --status done` (POSIX) or `scripts/powershell/Set-TaskStatus.ps1 -TaskId <TASK_ID> -Status done` (PowerShell) from repo root.
    - Confirm the task entry now shows `[X]` and includes a reference to the prompt file in its notes.
 
