---
description: Execute the implementation plan by processing and executing all tasks defined in tasks.md
scripts:
  sh: scripts/bash/check-prerequisites.sh --json --require-tasks --include-tasks
  ps: scripts/powershell/check-prerequisites.ps1 -Json -RequireTasks -IncludeTasks
---
*Path: [templates/commands/implement.md](templates/commands/implement.md)*


## User Input

```text
$ARGUMENTS
```

You **MUST** consider the user input before proceeding (if not empty).

## Location Pre-flight Check (CRITICAL for AI Agents)

<<<<<<< HEAD
**BEFORE PROCEEDING:** Verify you are working from inside the feature worktree.

**Check current working directory and branch:**
```bash
pwd
git branch --show-current
```

**Expected output:**
- `pwd`: `/path/to/project/.worktrees/004-feature-name` (or similar)
- Branch: `004-feature-name` (NOT `main` or `release/x.x.x`)

**If you see `main` or `release/*` branch, OR if pwd shows the main repo:**

⛔ **STOP - You are in the wrong location!**

**DO NOT use `cd` to navigate to the worktree.** File creation tools (Write, Edit) will still use your original working directory.

**Instead:**
1. Tell the user: "This command must be run from inside the worktree at `.worktrees/<feature>/`"
2. Stop execution
3. Wait for the user to restart the session from the correct location

**Path reference rule:** Always use paths relative to the worktree root (e.g., `src/specify_cli/`, `kitty-specs/004-feature/`). When communicating with the user, mention absolute paths for clarity.
=======
Before proceeding with implementation, verify you are in the correct working directory by running the shared pre-flight validation:

```python
from specify_cli.guards import validate_worktree_location

# Validate location
result = validate_worktree_location()
if not result.is_valid:
    print(result.format_error())
    print("\nThis command MUST run from a feature worktree, not the main repository.")
    exit(1)
```

**What this validates**:
- Current branch follows the feature pattern like `001-feature-name`
- You're not attempting to run from `main` or any release branch
- The validator prints clear navigation instructions if you're outside the feature worktree

**Path reference rule:** When you mention directories or files, provide either the absolute path or a path relative to the project root (for example, `kitty-specs/<feature>/tasks/`). Never refer to a folder by name alone.
>>>>>>> 90a7c7b9

This is intentional - worktrees provide isolation for parallel feature development.

---

## ⚠️ CRITICAL: Review Feedback Check

**Before you start implementing**, check for prior review feedback:

1. Open the task prompt file for the work you're about to implement
2. Look for the `review_status` field in the frontmatter:
   - **`review_status: has_feedback`** → The task was reviewed and returned with feedback
   - **`review_status: acknowledged`** → You (or another agent) already saw the feedback and started addressing it
   - **`review_status: ""` (empty)** → No feedback; proceed normally
3. **If feedback exists**:
   - Scroll to the `## Review Feedback` section (located right after the frontmatter)
   - Read the **Key Issues** and **Action Items** carefully
   - Treat all action items as your implementation TODO list
   - Update `review_status: acknowledged` when you begin work
   - As you fix each item, update the Activity Log: `Addressed feedback: [specific fix description]`
4. **If you miss or ignore feedback**, your work will be returned again for the same issues

---

## Outline

1. **Verify worktree context** (already validated in pre-flight):
   - Working directory MUST be inside `PROJECT_ROOT/.worktrees/FEATURE-SLUG`
   - If not, the pre-flight check should have stopped you
   - All file paths are relative to this worktree root

2. Run `{SCRIPT}` from repo root and parse FEATURE_DIR and AVAILABLE_DOCS list. All paths must be absolute.

2. **Check checklists status** (if FEATURE_DIR/checklists/ exists):
   - Scan all checklist files in the checklists/ directory
   - For each checklist, count:
     * Total items: All lines matching `- [ ]` or `- [X]` or `- [x]`
     * Completed items: Lines matching `- [X]` or `- [x]`
     * Incomplete items: Lines matching `- [ ]`
   - Create a status table:
     ```
     | Checklist | Total | Completed | Incomplete | Status |
     |-----------|-------|-----------|------------|--------|
     | ux.md     | 12    | 12        | 0          | ✓ PASS |
     | test.md   | 8     | 5         | 3          | ✗ FAIL |
     | security.md | 6   | 6         | 0          | ✓ PASS |
     ```
   - Calculate overall status:
     * **PASS**: All checklists have 0 incomplete items
     * **FAIL**: One or more checklists have incomplete items
   
   - **If any checklist is incomplete**:
     * Display the table with incomplete item counts
     * **STOP** and ask: "Some checklists are incomplete. Do you want to proceed with implementation anyway? (yes/no)"
     * Wait for user response before continuing
     * If user says "no" or "wait" or "stop", halt execution
     * If user says "yes" or "proceed" or "continue", proceed to step 3
   
   - **If all checklists are complete**:
     * Display the table showing all checklists passed
     * Automatically proceed to step 3

3. **MANDATORY: Initialize Task Workflow** ⚠️ BLOCKING STEP

   **For EACH task you will implement**:

   a. **Move task prompt to doing lane**:
      ```bash
      # Capture your shell PID
      SHELL_PID=$(echo $$)

      # Move prompt (example for T001)
      .kittify/scripts/bash/tasks-move-to-lane.sh FEATURE-SLUG TXXX doing \
        --shell-pid "$SHELL_PID" \
        --agent "claude" \
        --note "Started implementation"
      ```
      > Windows users: run `.kittify/scripts/powershell/tasks-move-to-lane.ps1` with the same arguments.

   b. **Verify frontmatter metadata** in the moved file:
      ```yaml
      lane: "doing"
      assignee: "Your Name or Agent ID"
      agent: "claude"  # or codex, gemini, etc.
      shell_pid: "12345"  # from echo $$
      ```

   c. **Confirm the Activity Log** shows a new entry that records the transition to `doing` (the helper script adds it automatically—adjust the note if needed).

   d. **Commit the move**:
      ```bash
      git status --short
      git commit -m "Start TXXX: Move to doing lane"
      ```

   **VALIDATION**: Before proceeding to implementation, verify:
   - [ ] Prompt file exists in `tasks/doing/phase-X-name/`
   - [ ] Frontmatter has `lane: "doing"`
   - [ ] Frontmatter has your `shell_pid`
   - [ ] Activity log has "Started implementation" entry
   - [ ] Changes are committed to git

   **If validation fails**: STOP and fix the workflow before implementing.
   (Optional) Run `scripts/bash/validate-task-workflow.sh TXXX FEATURE_DIR` for automated checks.

4. Load and analyze the implementation context:
   - **REQUIRED**: Read tasks.md for the complete task list and execution plan
   - **REQUIRED**: Read the task prompt file from `tasks/doing/phase-X-name/TXXX-slug.md` (moved in step 3)
   - **MANDATORY** 🚨 **REVIEW FEEDBACK CHECK**: Look at the `review_status` field in the frontmatter:
     - If `review_status: has_feedback` or `review_status: acknowledged`, **STOP** and read the `## Review Feedback` section immediately (it's right after the frontmatter)
     - **Do not proceed** until you have read and understood all feedback items
     - Make each action item a TODO in your implementation plan
     - Update `review_status: acknowledged` to signal you've read and will address it
   - **VERIFY**: Frontmatter shows `lane: "doing"`, `agent`, and `shell_pid`
   - **IF METADATA MISSING**: You skipped step 3. Pause and complete the workflow initialization before continuing.
   - **REQUIRED**: Read plan.md for tech stack, architecture, and file structure
   - **IF EXISTS**: Read data-model.md for entities and relationships
   - **IF EXISTS**: Read contracts/ for API specifications and test requirements
   - **IF EXISTS**: Read research.md for technical decisions and constraints
   - **IF EXISTS**: Read quickstart.md for integration scenarios

5. Parse tasks.md structure and extract:
   - **Task phases**: Setup, Tests, Core, Integration, Polish
   - **Task dependencies**: Sequential vs parallel execution rules
   - **Task details**: ID, description, file paths, parallel markers [P]
   - **Execution flow**: Order and dependency requirements

6. Execute implementation following the task plan:
   - **Pull from planned intentionally**: Select the next task from `tasks/planned/`.
     - **If it recently came back from `for_review/`** (check `reviewed_by` field and `review_status: has_feedback`):
       - Treat the `## Review Feedback` section as your primary TODO list
       - Complete all action items in the "Action Items" checklist
       - Update the Activity Log for each item you fix: `Addressed feedback: [item description]`
       - Do NOT move to `for_review/` again until all feedback items are checked off
   - **Phase-by-phase execution**: Complete each phase before moving to the next
   - **Respect dependencies**: Run sequential tasks in order, parallel tasks [P] can run together
   - **Follow TDD approach**: Execute test tasks before their corresponding implementation tasks
   - **File-based coordination**: Tasks affecting the same files must run sequentially
   - **Validation checkpoints**: Verify each phase completion before proceeding
   - **Kanban discipline**: Use the lane helper scripts to keep the prompt in `tasks/doing/`, update the Activity Log, and capture your shell PID (`echo $$`). These should already be complete from step 3—verify before coding.

7. Implementation execution rules:
   - **Setup first**: Initialize feature scaffolding, dependencies, configuration
   - **Tests before code**: If you need to write tests for contracts, entities, and integration scenarios
   - **Core development**: Implement models, services, CLI commands, endpoints
   - **Integration work**: Database connections, middleware, logging, external services
   - **Polish and validation**: Unit tests, performance optimization, documentation

8. Progress tracking and error handling:
   - Report progress after each completed task
   - Halt execution if any non-parallel task fails
   - For parallel tasks [P], continue with successful tasks, report failed ones
   - Provide clear error messages with context for debugging
   - Suggest next steps if implementation cannot proceed
   - Leave the task checkbox unchecked—reviewers will mark completion when moving the prompt to `tasks/done/`.
   - **After completing each task**:
     - Update the prompt's activity log:
       ```markdown
       - 2025-10-07T17:00:00Z – claude – shell_pid=12345 – lane=doing – Completed implementation
       ```
     - Move prompt to for_review:
     ```bash
     .kittify/scripts/bash/tasks-move-to-lane.sh FEATURE-SLUG TXXX for_review \
       --shell-pid "$SHELL_PID" \
       --agent "claude" \
       --note "Ready for review"
     ```
     - Commit:
       ```bash
       git status --short
       git commit -m "Complete TXXX: Move to for_review lane"
       ```
   - **VALIDATION BEFORE CONTINUING TO NEXT TASK**:
     - [ ] Prompt is in `tasks/for_review/` lane
     - [ ] Frontmatter shows `lane: "for_review"`
     - [ ] Activity log has completion entry
     - [ ] Git commit exists for the move

9. Completion validation:
   - Verify all required tasks are completed
   - Check that implemented features match the original specification
   - Validate that tests pass and coverage meets requirements
   - Confirm the implementation follows the technical plan
   - Report final status with summary of completed work

## Task Workflow Summary (Quick Reference)

**For every task**:

1. **START**: `planned/` → `doing/`
   - `.kittify/scripts/bash/tasks-move-to-lane.sh FEATURE-SLUG WPID doing --note "Started implementation"`
   - Verify frontmatter: `lane: "doing"`, confirm `shell_pid`, `agent`
   - Confirm activity log entry
   - Commit

2. **WORK**: Implement the task
   - Follow prompt guidance
   - Create/modify files as specified
   - Test your changes

3. **COMPLETE**: `doing/` → `for_review/`
   - Add completion entry to activity log
   - `.kittify/scripts/bash/tasks-move-to-lane.sh FEATURE-SLUG WPID for_review --note "Ready for review"`
   - Verify frontmatter: `lane: "for_review"`
   - Confirm review-ready log entry
   - Commit

4. **REVIEW**: Reviewer moves `for_review/` → `done/`
   - Reviewer validates work
   - Reviewer updates tasks.md checkbox (`- [x]`)
   - Reviewer uses the lane helper script to move to `tasks/done/` and commits

**Shell PID**: Capture once per session with `echo $$` and reuse it

**Timestamp format**: ISO 8601 with timezone, e.g. `2025-10-07T16:00:00Z`

**Agent identifiers**: claude, codex, gemini, copilot, cursor, windsurf, etc.

Note: This command assumes a complete task breakdown exists in tasks.md. If tasks are incomplete or missing, suggest running `/tasks` first to regenerate the task list.

## Agent-Specific Parallelization Tips

Leverage your agent’s native orchestration so one work package advances while another gets reviewed:

- **Claude Code** – Use the `/agents` command to spin up specialized subagents and explicitly delegate work (for example, “Use the code-reviewer subagent to audit WP02”) so different assistants run in parallel.[^claude_subagents]
- **OpenAI Codex** – Offload secondary tasks as cloud jobs with commands like `codex exec --cloud "refactor the adapters"`; cloud tasks are designed to run concurrently with your local session.[^codex_cloud]
- **Cursor Agent CLI** – Launch multiple instances (`cursor-agent chat "…"`) in separate terminals or remote shells; the CLI explicitly supports parallel agents.[^cursor_parallel]
- **GitHub Copilot CLI** – Schedule or review background work with `gh agent-task create`, `gh agent-task list`, and `gh agent-task view --log --follow` while you keep implementing locally.[^copilot_agent]
- **Google Gemini CLI** – Pair Gemini with Container Use to open isolated shells (e.g., `cu shell --name=tests -- gemini-cli`) so two Gemini agents can run safely side by side.[^gemini_parallel]
- **Qwen Code** – When you call the `/task` tool, include multiple `task` tool uses in one turn; the bundled guidance explicitly encourages launching several subagents concurrently.[^qwen_task]
- **OpenCode** – The task tool reminds you to “launch multiple agents concurrently whenever possible”; start a review subagent while the build agent continues edits.[^opencode_parallel]
- **Amazon Q Developer CLI** – Use Container Use recipes to create multiple isolated Q sessions so one agent handles reviews while another implements new changes.[^amazonq_parallel]

If an agent lacks built-in subagents, mimic the pattern manually: open a second terminal, move a review prompt to `tasks/doing/`, and run the reviewer commands there while your primary session keeps coding.<|MERGE_RESOLUTION|>--- conflicted
+++ resolved
@@ -17,32 +17,6 @@
 
 ## Location Pre-flight Check (CRITICAL for AI Agents)
 
-<<<<<<< HEAD
-**BEFORE PROCEEDING:** Verify you are working from inside the feature worktree.
-
-**Check current working directory and branch:**
-```bash
-pwd
-git branch --show-current
-```
-
-**Expected output:**
-- `pwd`: `/path/to/project/.worktrees/004-feature-name` (or similar)
-- Branch: `004-feature-name` (NOT `main` or `release/x.x.x`)
-
-**If you see `main` or `release/*` branch, OR if pwd shows the main repo:**
-
-⛔ **STOP - You are in the wrong location!**
-
-**DO NOT use `cd` to navigate to the worktree.** File creation tools (Write, Edit) will still use your original working directory.
-
-**Instead:**
-1. Tell the user: "This command must be run from inside the worktree at `.worktrees/<feature>/`"
-2. Stop execution
-3. Wait for the user to restart the session from the correct location
-
-**Path reference rule:** Always use paths relative to the worktree root (e.g., `src/specify_cli/`, `kitty-specs/004-feature/`). When communicating with the user, mention absolute paths for clarity.
-=======
 Before proceeding with implementation, verify you are in the correct working directory by running the shared pre-flight validation:
 
 ```python
@@ -62,11 +36,8 @@
 - The validator prints clear navigation instructions if you're outside the feature worktree
 
 **Path reference rule:** When you mention directories or files, provide either the absolute path or a path relative to the project root (for example, `kitty-specs/<feature>/tasks/`). Never refer to a folder by name alone.
->>>>>>> 90a7c7b9
 
 This is intentional - worktrees provide isolation for parallel feature development.
-
----
 
 ## ⚠️ CRITICAL: Review Feedback Check
 
@@ -89,10 +60,11 @@
 
 ## Outline
 
-1. **Verify worktree context** (already validated in pre-flight):
-   - Working directory MUST be inside `PROJECT_ROOT/.worktrees/FEATURE-SLUG`
-   - If not, the pre-flight check should have stopped you
-   - All file paths are relative to this worktree root
+1. **Verify worktree context**:
+   - The CLI prefers an isolated checkout at `PROJECT_ROOT/.worktrees/FEATURE-SLUG`; use the path returned by `create-new-feature` when it exists.
+   - If that directory is present and you are not already inside it, `cd` into the worktree before proceeding.
+    - When inspecting git status or listing files, always reference the worktree paths (for example, `kitty-specs/<feature>/...` inside `.worktrees/<feature>/`).
+   - If worktree creation was skipped (the CLI returned no worktree path or the directory is missing), remain in the primary checkout on the feature branch or recreate the worktree with `git worktree add PROJECT_ROOT/.worktrees/FEATURE-SLUG FEATURE-SLUG` and then `cd` into it.
 
 2. Run `{SCRIPT}` from repo root and parse FEATURE_DIR and AVAILABLE_DOCS list. All paths must be absolute.
 
