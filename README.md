--- conflicted
+++ resolved
@@ -151,13 +151,8 @@
 
 | Argument/Option        | Type     | Description                                                                  |
 |------------------------|----------|------------------------------------------------------------------------------|
-<<<<<<< HEAD
-| `<project-name>`       | Argument | Name for your new project directory (optional if using `--here`)            |
+| `<project-name>`       | Argument | Name for your new project directory (optional if using `--here`, or use `.` for current directory) |
 | `--ai`                 | Option   | AI assistant to use: `claude`, `gemini`, `copilot`, `cursor`, `qwen`, `opencode`, `codex`, `windsurf`, `kilocode`, `auggie`, `roo`, or `codebuddy` |
-=======
-| `<project-name>`       | Argument | Name for your new project directory (optional if using `--here`, or use `.` for current directory) |
-| `--ai`                 | Option   | AI assistant to use: `claude`, `gemini`, `copilot`, `cursor`, `qwen`, `opencode`, `codex`, `windsurf`, `kilocode`, `auggie`, or `roo` |
->>>>>>> 84e19d66
 | `--script`             | Option   | Script variant to use: `sh` (bash/zsh) or `ps` (PowerShell)                 |
 | `--ignore-agent-tools` | Flag     | Skip checks for AI agent tools like Claude Code                             |
 | `--no-git`             | Flag     | Skip git repository initialization                                          |
